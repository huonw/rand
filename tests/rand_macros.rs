#![allow(dead_code)]
#![feature(plugin)]
#![plugin(rand_macros)]

<<<<<<< HEAD
#![plugin(rand_macros)]

=======
>>>>>>> 02fed2f5
extern crate rand;

use rand::Rng;


#[derive_Rand]
struct Foo {
    x: u8,
    y: isize
}

#[derive_Rand]
enum Bar {
    X(char),
    Y(f64)
}

#[test]
fn smoke() {
    let mut rng = rand::XorShiftRng::new_unseeded();

    // check nothing horrible happens internally:
    for _ in 0..100 {
        let _: Foo = rng.gen();
        let _: Bar = rng.gen();
    }
}<|MERGE_RESOLUTION|>--- conflicted
+++ resolved
@@ -2,11 +2,6 @@
 #![feature(plugin)]
 #![plugin(rand_macros)]
 
-<<<<<<< HEAD
-#![plugin(rand_macros)]
-
-=======
->>>>>>> 02fed2f5
 extern crate rand;
 
 use rand::Rng;
