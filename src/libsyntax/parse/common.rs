--- conflicted
+++ resolved
@@ -251,15 +251,10 @@
 
     // parse a sequence bracketed by '<' and '>', stopping
     // before the '>'.
-<<<<<<< HEAD
     fn parse_seq_to_before_gt<T: Copy>(
         sep: Option<token::Token>,
         f: fn(&Parser) -> T
-    ) -> ~[T] {
-=======
-    fn parse_seq_to_before_gt<T: Copy>(sep: Option<token::Token>,
-                                       f: fn(Parser) -> T) -> OptVec<T> {
->>>>>>> d0a12347
+    ) -> OptVec<T> {
         let mut first = true;
         let mut v = opt_vec::Empty;
         while *self.token != token::GT
@@ -276,36 +271,15 @@
         return v;
     }
 
-<<<<<<< HEAD
     fn parse_seq_to_gt<T: Copy>(
         sep: Option<token::Token>,
         f: fn(&Parser) -> T
-    ) -> ~[T] {
-=======
-    fn parse_seq_to_gt<T: Copy>(sep: Option<token::Token>,
-                                f: fn(Parser) -> T) -> OptVec<T> {
->>>>>>> d0a12347
+    ) -> OptVec<T> {
         let v = self.parse_seq_to_before_gt(sep, f);
         self.expect_gt();
         return v;
     }
 
-<<<<<<< HEAD
-    // parse a sequence bracketed by '<' and '>'
-    fn parse_seq_lt_gt<T: Copy>(
-        sep: Option<token::Token>,
-        f: fn(&Parser) -> T
-    ) -> spanned<~[T]> {
-        let lo = self.span.lo;
-        self.expect(&token::LT);
-        let result = self.parse_seq_to_before_gt::<T>(sep, f);
-        let hi = self.span.hi;
-        self.expect_gt();
-        return spanned(lo, hi, result);
-    }
-
-=======
->>>>>>> d0a12347
     // parse a sequence, including the closing delimiter. The function
     // f must consume tokens until reaching the next separator or
     // closing bracket.
